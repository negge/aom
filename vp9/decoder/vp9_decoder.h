/*
 *  Copyright (c) 2010 The WebM project authors. All Rights Reserved.
 *
 *  Use of this source code is governed by a BSD-style license
 *  that can be found in the LICENSE file in the root of the source
 *  tree. An additional intellectual property rights grant can be found
 *  in the file PATENTS.  All contributing project authors may
 *  be found in the AUTHORS file in the root of the source tree.
 */

#ifndef VP9_DECODER_VP9_DECODER_H_
#define VP9_DECODER_VP9_DECODER_H_

#include "./vpx_config.h"

#include "vpx/vpx_codec.h"
#include "vpx_scale/yv12config.h"
#include "vp9/common/vp9_loopfilter_thread.h"
#include "vp9/common/vp9_onyxc_int.h"
#include "vp9/common/vp9_ppflags.h"
#include "vp9/common/vp9_thread.h"
<<<<<<< HEAD
#include "vp9/decoder/vp9_reader.h"
=======

#include "vp9/decoder/vp9_decoder.h"
#include "vp9/decoder/vp9_dthread.h"
>>>>>>> d05cf10f

#ifdef __cplusplus
extern "C" {
#endif

// TODO(hkuang): combine this with TileWorkerData.
typedef struct TileData {
  VP9_COMMON *cm;
  vp9_reader bit_reader;
  DECLARE_ALIGNED(16, MACROBLOCKD, xd);
} TileData;

typedef struct TileWorkerData {
  VP9_COMMON *cm;
  vp9_reader bit_reader;
  DECLARE_ALIGNED(16, MACROBLOCKD, xd);
  struct vpx_internal_error_info error_info;
} TileWorkerData;

typedef struct VP9Decoder {
  DECLARE_ALIGNED(16, MACROBLOCKD, mb);

  DECLARE_ALIGNED(16, VP9_COMMON, common);

  int ready_for_new_data;

  int refresh_frame_flags;

  int frame_parallel_decode;  // frame-based threading.

  // TODO(hkuang): Combine this with cur_buf in macroblockd as they are
  // the same.
  RefCntBuffer *cur_buf;   //  Current decoding frame buffer.
  RefCntBuffer *prev_buf;  //  Previous decoding frame buffer.

  VP9Worker *frame_worker_owner;   // frame_worker that owns this pbi.
  VP9Worker lf_worker;
  VP9Worker *tile_workers;
  TileWorkerData *tile_worker_data;
  TileInfo *tile_worker_info;
  int num_tile_workers;

  TileData *tile_data;
  int total_tiles;

  VP9LfSync lf_row_sync;

  vpx_decrypt_cb decrypt_cb;
  void *decrypt_state;

  int max_threads;
  int inv_tile_order;
<<<<<<< HEAD
  int need_resync;  // wait for key/intra-only frame
=======
  int need_resync;  // wait for key/intra-only frame.
  int hold_ref_buf;  // hold the reference buffer.
>>>>>>> d05cf10f
} VP9Decoder;

int vp9_receive_compressed_data(struct VP9Decoder *pbi,
                                size_t size, const uint8_t **dest);

int vp9_get_raw_frame(struct VP9Decoder *pbi, YV12_BUFFER_CONFIG *sd,
                      vp9_ppflags_t *flags);

vpx_codec_err_t vp9_copy_reference_dec(struct VP9Decoder *pbi,
                                       VP9_REFFRAME ref_frame_flag,
                                       YV12_BUFFER_CONFIG *sd);

vpx_codec_err_t vp9_set_reference_dec(VP9_COMMON *cm,
                                      VP9_REFFRAME ref_frame_flag,
                                      YV12_BUFFER_CONFIG *sd);

<<<<<<< HEAD
struct VP9Decoder *vp9_decoder_create();

void vp9_decoder_remove(struct VP9Decoder *pbi);

static INLINE uint8_t read_marker(vpx_decrypt_cb decrypt_cb,
                                  void *decrypt_state,
                                  const uint8_t *data) {
  if (decrypt_cb) {
    uint8_t marker;
    decrypt_cb(decrypt_state, data, &marker, 1);
    return marker;
  }
  return *data;
}

// This function is exposed for use in tests, as well as the inlined function
// "read_marker".
vpx_codec_err_t vp9_parse_superframe_index(const uint8_t *data,
                                           size_t data_sz,
                                           uint32_t sizes[8], int *count,
                                           vpx_decrypt_cb decrypt_cb,
                                           void *decrypt_state);

=======
int vp9_get_reference_dec(struct VP9Decoder *pbi,
                          int index, YV12_BUFFER_CONFIG **fb);

struct VP9Decoder *vp9_decoder_create(BufferPool *const pool);

void vp9_decoder_remove(struct VP9Decoder *pbi);

static INLINE void decrease_ref_count(int idx, RefCntBuffer *const frame_bufs,
                                      BufferPool *const pool) {
  if (idx >= 0) {
    --frame_bufs[idx].ref_count;
    // A worker may only get a free framebuffer index when calling get_free_fb.
    // But the private buffer is not set up until finish decoding header.
    // So any error happens during decoding header, the frame_bufs will not
    // have valid priv buffer.
    if (frame_bufs[idx].ref_count == 0 &&
        frame_bufs[idx].raw_frame_buffer.priv) {
      pool->release_fb_cb(pool->cb_priv, &frame_bufs[idx].raw_frame_buffer);
    }
  }
}

>>>>>>> d05cf10f
#ifdef __cplusplus
}  // extern "C"
#endif

#endif  // VP9_DECODER_VP9_DECODER_H_<|MERGE_RESOLUTION|>--- conflicted
+++ resolved
@@ -19,13 +19,8 @@
 #include "vp9/common/vp9_onyxc_int.h"
 #include "vp9/common/vp9_ppflags.h"
 #include "vp9/common/vp9_thread.h"
-<<<<<<< HEAD
+#include "vp9/decoder/vp9_dthread.h"
 #include "vp9/decoder/vp9_reader.h"
-=======
-
-#include "vp9/decoder/vp9_decoder.h"
-#include "vp9/decoder/vp9_dthread.h"
->>>>>>> d05cf10f
 
 #ifdef __cplusplus
 extern "C" {
@@ -39,7 +34,7 @@
 } TileData;
 
 typedef struct TileWorkerData {
-  VP9_COMMON *cm;
+  struct VP9Decoder *pbi;
   vp9_reader bit_reader;
   DECLARE_ALIGNED(16, MACROBLOCKD, xd);
   struct vpx_internal_error_info error_info;
@@ -78,12 +73,8 @@
 
   int max_threads;
   int inv_tile_order;
-<<<<<<< HEAD
-  int need_resync;  // wait for key/intra-only frame
-=======
   int need_resync;  // wait for key/intra-only frame.
   int hold_ref_buf;  // hold the reference buffer.
->>>>>>> d05cf10f
 } VP9Decoder;
 
 int vp9_receive_compressed_data(struct VP9Decoder *pbi,
@@ -99,11 +90,6 @@
 vpx_codec_err_t vp9_set_reference_dec(VP9_COMMON *cm,
                                       VP9_REFFRAME ref_frame_flag,
                                       YV12_BUFFER_CONFIG *sd);
-
-<<<<<<< HEAD
-struct VP9Decoder *vp9_decoder_create();
-
-void vp9_decoder_remove(struct VP9Decoder *pbi);
 
 static INLINE uint8_t read_marker(vpx_decrypt_cb decrypt_cb,
                                   void *decrypt_state,
@@ -124,10 +110,6 @@
                                            vpx_decrypt_cb decrypt_cb,
                                            void *decrypt_state);
 
-=======
-int vp9_get_reference_dec(struct VP9Decoder *pbi,
-                          int index, YV12_BUFFER_CONFIG **fb);
-
 struct VP9Decoder *vp9_decoder_create(BufferPool *const pool);
 
 void vp9_decoder_remove(struct VP9Decoder *pbi);
@@ -147,7 +129,6 @@
   }
 }
 
->>>>>>> d05cf10f
 #ifdef __cplusplus
 }  // extern "C"
 #endif
