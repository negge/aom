/*
 *  Copyright (c) 2010 The WebM project authors. All Rights Reserved.
 *
 *  Use of this source code is governed by a BSD-style license
 *  that can be found in the LICENSE file in the root of the source
 *  tree. An additional intellectual property rights grant can be found
 *  in the file PATENTS.  All contributing project authors may
 *  be found in the AUTHORS file in the root of the source tree.
 */


#include "vpx/vpx_codec.h"
#include "vpx/internal/vpx_codec_internal.h"
#include "vpx_version.h"
#include "onyx_int.h"
#include "vpx/vp8e.h"
#include "vp8/encoder/firstpass.h"
#include "onyx.h"
#include <stdlib.h>
#include <string.h>

/* This value is a sentinel for determining whether the user has set a mode
 * directly through the deprecated VP8E_SET_ENCODING_MODE control.
 */
#define NO_MODE_SET 255

struct vp8_extracfg
{
    struct vpx_codec_pkt_list *pkt_list;
    vp8e_encoding_mode      encoding_mode;               /** best, good, realtime            */
    int                         cpu_used;                    /** available cpu percentage in 1/16*/
    unsigned int                enable_auto_alt_ref;           /** if encoder decides to uses alternate reference frame */
    unsigned int                noise_sensitivity;
    unsigned int                Sharpness;
    unsigned int                static_thresh;
    unsigned int                token_partitions;
    unsigned int                arnr_max_frames;    /* alt_ref Noise Reduction Max Frame Count */
    unsigned int                arnr_strength;    /* alt_ref Noise Reduction Strength */
    unsigned int                arnr_type;        /* alt_ref filter type */
<<<<<<< HEAD
    unsigned int                experimental;
=======
    vp8e_tuning                 tuning;

>>>>>>> 6cb708d5
};

struct extraconfig_map
{
    int                 usage;
    struct vp8_extracfg cfg;
};

static const struct extraconfig_map extracfg_map[] =
{
    {
        0,
        {
            NULL,
#if !(CONFIG_REALTIME_ONLY)
            VP8_BEST_QUALITY_ENCODING,  /* Encoding Mode */
            0,                          /* cpu_used      */
#else
            VP8_REAL_TIME_ENCODING,     /* Encoding Mode */
            4,                          /* cpu_used      */
#endif
            0,                          /* enable_auto_alt_ref */
            0,                          /* noise_sensitivity */
            0,                          /* Sharpness */
            0,                          /* static_thresh */
            VP8_ONE_TOKENPARTITION,     /* token_partitions */
            0,                          /* arnr_max_frames */
            3,                          /* arnr_strength */
            3,                          /* arnr_type*/
<<<<<<< HEAD
            0,                          /* experimental mode */
=======
            0,                          /* tuning*/
>>>>>>> 6cb708d5
        }
    }
};

struct vpx_codec_alg_priv
{
    vpx_codec_priv_t        base;
    vpx_codec_enc_cfg_t     cfg;
    struct vp8_extracfg     vp8_cfg;
    VP8_CONFIG              oxcf;
    VP8_PTR             cpi;
    unsigned char          *cx_data;
    unsigned int            cx_data_sz;
    vpx_image_t             preview_img;
    unsigned int            next_frame_flag;
    vp8_postproc_cfg_t      preview_ppcfg;
    vpx_codec_pkt_list_decl(64) pkt_list;              // changed to accomendate the maximum number of lagged frames allowed
    int                         deprecated_mode;
    unsigned int                fixed_kf_cntr;
};


static vpx_codec_err_t
update_error_state(vpx_codec_alg_priv_t                 *ctx,
                   const struct vpx_internal_error_info *error)
{
    vpx_codec_err_t res;

    if ((res = error->error_code))
        ctx->base.err_detail = error->has_detail
                               ? error->detail
                               : NULL;

    return res;
}


#undef ERROR
#define ERROR(str) do {\
        ctx->base.err_detail = str;\
        return VPX_CODEC_INVALID_PARAM;\
    } while(0)

#define RANGE_CHECK(p,memb,lo,hi) do {\
        if(!(((p)->memb == lo || (p)->memb > (lo)) && (p)->memb <= hi)) \
            ERROR(#memb " out of range ["#lo".."#hi"]");\
    } while(0)

#define RANGE_CHECK_HI(p,memb,hi) do {\
        if(!((p)->memb <= (hi))) \
            ERROR(#memb " out of range [.."#hi"]");\
    } while(0)

#define RANGE_CHECK_LO(p,memb,lo) do {\
        if(!((p)->memb >= (lo))) \
            ERROR(#memb " out of range ["#lo"..]");\
    } while(0)

#define RANGE_CHECK_BOOL(p,memb) do {\
        if(!!((p)->memb) != (p)->memb) ERROR(#memb " expected boolean");\
    } while(0)

static vpx_codec_err_t validate_config(vpx_codec_alg_priv_t      *ctx,
                                       const vpx_codec_enc_cfg_t *cfg,
                                       const struct vp8_extracfg *vp8_cfg)
{
    RANGE_CHECK(cfg, g_w,                   1, 16384);
    RANGE_CHECK(cfg, g_h,                   1, 16384);
    RANGE_CHECK(cfg, g_timebase.den,        1, 1000000000);
    RANGE_CHECK(cfg, g_timebase.num,        1, cfg->g_timebase.den);
    RANGE_CHECK_HI(cfg, g_profile,          3);
    RANGE_CHECK_HI(cfg, rc_min_quantizer,   63);
    RANGE_CHECK_HI(cfg, rc_max_quantizer,   63);
    RANGE_CHECK_HI(cfg, g_threads,          64);
#if !(CONFIG_REALTIME_ONLY)
    RANGE_CHECK_HI(cfg, g_lag_in_frames,    25);
#else
    RANGE_CHECK_HI(cfg, g_lag_in_frames,    0);
#endif
    RANGE_CHECK(cfg, rc_end_usage,          VPX_VBR, VPX_CBR);
    RANGE_CHECK_HI(cfg, rc_undershoot_pct,  100);
    RANGE_CHECK_HI(cfg, rc_2pass_vbr_bias_pct, 100);
    RANGE_CHECK(cfg, kf_mode,               VPX_KF_DISABLED, VPX_KF_AUTO);
    //RANGE_CHECK_BOOL(cfg,                 g_delete_firstpassfile);
    RANGE_CHECK_BOOL(cfg,                   rc_resize_allowed);
    RANGE_CHECK_HI(cfg, rc_dropframe_thresh,   100);
    RANGE_CHECK_HI(cfg, rc_resize_up_thresh,   100);
    RANGE_CHECK_HI(cfg, rc_resize_down_thresh, 100);
#if !(CONFIG_REALTIME_ONLY)
    RANGE_CHECK(cfg,        g_pass,         VPX_RC_ONE_PASS, VPX_RC_LAST_PASS);
#else
    RANGE_CHECK(cfg,        g_pass,         VPX_RC_ONE_PASS, VPX_RC_ONE_PASS);
#endif

    /* VP8 does not support a lower bound on the keyframe interval in
     * automatic keyframe placement mode.
     */
    if (cfg->kf_mode != VPX_KF_DISABLED && cfg->kf_min_dist != cfg->kf_max_dist
        && cfg->kf_min_dist > 0)
        ERROR("kf_min_dist not supported in auto mode, use 0 "
              "or kf_max_dist instead.");

    RANGE_CHECK_BOOL(vp8_cfg,               enable_auto_alt_ref);
#if !(CONFIG_REALTIME_ONLY)
    RANGE_CHECK(vp8_cfg, encoding_mode,      VP8_BEST_QUALITY_ENCODING, VP8_REAL_TIME_ENCODING);
    RANGE_CHECK(vp8_cfg, cpu_used,           -16, 16);
    RANGE_CHECK_HI(vp8_cfg, noise_sensitivity,  6);
#else
    RANGE_CHECK(vp8_cfg, encoding_mode,      VP8_REAL_TIME_ENCODING, VP8_REAL_TIME_ENCODING);

    if (!((vp8_cfg->cpu_used >= -16 && vp8_cfg->cpu_used <= -4) || (vp8_cfg->cpu_used >= 4 && vp8_cfg->cpu_used <= 16)))
        ERROR("cpu_used out of range [-16..-4] or [4..16]");

    RANGE_CHECK(vp8_cfg, noise_sensitivity,  0, 0);
#endif

    RANGE_CHECK(vp8_cfg, token_partitions,   VP8_ONE_TOKENPARTITION, VP8_EIGHT_TOKENPARTITION);
    RANGE_CHECK_HI(vp8_cfg, Sharpness,       7);
    RANGE_CHECK(vp8_cfg, arnr_max_frames, 0, 15);
    RANGE_CHECK_HI(vp8_cfg, arnr_strength,   6);
    RANGE_CHECK(vp8_cfg, arnr_type,       1, 3);

    if (cfg->g_pass == VPX_RC_LAST_PASS)
    {
        int              mb_r = (cfg->g_h + 15) / 16;
        int              mb_c = (cfg->g_w + 15) / 16;
        size_t           packet_sz = vp8_firstpass_stats_sz(mb_r * mb_c);
        int              n_packets = cfg->rc_twopass_stats_in.sz / packet_sz;
        FIRSTPASS_STATS *stats;

        if (!cfg->rc_twopass_stats_in.buf)
            ERROR("rc_twopass_stats_in.buf not set.");

        if (cfg->rc_twopass_stats_in.sz % packet_sz)
            ERROR("rc_twopass_stats_in.sz indicates truncated packet.");

        if (cfg->rc_twopass_stats_in.sz < 2 * packet_sz)
            ERROR("rc_twopass_stats_in requires at least two packets.");

        stats = (void*)((char *)cfg->rc_twopass_stats_in.buf
                + (n_packets - 1) * packet_sz);

        if ((int)(stats->count + 0.5) != n_packets - 1)
            ERROR("rc_twopass_stats_in missing EOS stats packet");
    }

    return VPX_CODEC_OK;
}


static vpx_codec_err_t validate_img(vpx_codec_alg_priv_t *ctx,
                                    const vpx_image_t    *img)
{
    switch (img->fmt)
    {
    case VPX_IMG_FMT_YV12:
    case VPX_IMG_FMT_I420:
    case VPX_IMG_FMT_VPXI420:
    case VPX_IMG_FMT_VPXYV12:
        break;
    default:
        ERROR("Invalid image format. Only YV12 and I420 images are supported");
    }

    if ((img->d_w != ctx->cfg.g_w) || (img->d_h != ctx->cfg.g_h))
        ERROR("Image size must match encoder init configuration size");

    return VPX_CODEC_OK;
}


static vpx_codec_err_t set_vp8e_config(VP8_CONFIG *oxcf,
                                       vpx_codec_enc_cfg_t cfg,
                                       struct vp8_extracfg vp8_cfg)
{
    oxcf->multi_threaded         = cfg.g_threads;
    oxcf->Version               = cfg.g_profile;    
    oxcf->Version              |= vp8_cfg.experimental? 0x4 : 0;

    oxcf->Width                 = cfg.g_w;
    oxcf->Height                = cfg.g_h;
    /* guess a frame rate if out of whack, use 30 */
    oxcf->frame_rate             = (double)(cfg.g_timebase.den) / (double)(cfg.g_timebase.num);

    if (oxcf->frame_rate > 180)
    {
        oxcf->frame_rate = 30;
    }

    oxcf->error_resilient_mode    = cfg.g_error_resilient;

    switch (cfg.g_pass)
    {
    case VPX_RC_ONE_PASS:
        oxcf->Mode = MODE_BESTQUALITY;
        break;
    case VPX_RC_FIRST_PASS:
        oxcf->Mode = MODE_FIRSTPASS;
        break;
    case VPX_RC_LAST_PASS:
        oxcf->Mode = MODE_SECONDPASS_BEST;
        break;
    }

    if (cfg.g_pass == VPX_RC_FIRST_PASS)
    {
        oxcf->allow_lag              = 0;
        oxcf->lag_in_frames           = 0;
    }
    else
    {
        oxcf->allow_lag              = (cfg.g_lag_in_frames) > 0;
        oxcf->lag_in_frames           = cfg.g_lag_in_frames;
    }

    oxcf->allow_df               = (cfg.rc_dropframe_thresh > 0);
    oxcf->drop_frames_water_mark   = cfg.rc_dropframe_thresh;

    oxcf->allow_spatial_resampling = cfg.rc_resize_allowed;
    oxcf->resample_up_water_mark   = cfg.rc_resize_up_thresh;
    oxcf->resample_down_water_mark = cfg.rc_resize_down_thresh;

    if (cfg.rc_end_usage == VPX_VBR)
    {
        oxcf->end_usage          = USAGE_LOCAL_FILE_PLAYBACK;
    }
    else if (cfg.rc_end_usage == VPX_CBR)
    {
        oxcf->end_usage          = USAGE_STREAM_FROM_SERVER;
    }

    oxcf->target_bandwidth       = cfg.rc_target_bitrate;

    oxcf->best_allowed_q          = cfg.rc_min_quantizer;
    oxcf->worst_allowed_q         = cfg.rc_max_quantizer;
    oxcf->fixed_q = -1;

    oxcf->under_shoot_pct         = cfg.rc_undershoot_pct;
    //oxcf->over_shoot_pct        = cfg.rc_overshoot_pct;

    oxcf->maximum_buffer_size     = cfg.rc_buf_sz;
    oxcf->starting_buffer_level   = cfg.rc_buf_initial_sz;
    oxcf->optimal_buffer_level    = cfg.rc_buf_optimal_sz;

    oxcf->two_pass_vbrbias        = cfg.rc_2pass_vbr_bias_pct;
    oxcf->two_pass_vbrmin_section  = cfg.rc_2pass_vbr_minsection_pct;
    oxcf->two_pass_vbrmax_section  = cfg.rc_2pass_vbr_maxsection_pct;

    oxcf->auto_key               = cfg.kf_mode == VPX_KF_AUTO
                                   && cfg.kf_min_dist != cfg.kf_max_dist;
    //oxcf->kf_min_dist         = cfg.kf_min_dis;
    oxcf->key_freq               = cfg.kf_max_dist;

    //oxcf->delete_first_pass_file = cfg.g_delete_firstpassfile;
    //strcpy(oxcf->first_pass_file, cfg.g_firstpass_file);

    oxcf->cpu_used               =  vp8_cfg.cpu_used;
    oxcf->encode_breakout        =  vp8_cfg.static_thresh;
    oxcf->play_alternate         =  vp8_cfg.enable_auto_alt_ref;
    oxcf->noise_sensitivity      =  vp8_cfg.noise_sensitivity;
    oxcf->Sharpness             =  vp8_cfg.Sharpness;
    oxcf->token_partitions       =  vp8_cfg.token_partitions;

    oxcf->two_pass_stats_in        =  cfg.rc_twopass_stats_in;
    oxcf->output_pkt_list         =  vp8_cfg.pkt_list;

    oxcf->arnr_max_frames = vp8_cfg.arnr_max_frames;
    oxcf->arnr_strength =  vp8_cfg.arnr_strength;
    oxcf->arnr_type =      vp8_cfg.arnr_type;

    oxcf->tuning = vp8_cfg.tuning;

    /*
        printf("Current VP8 Settings: \n");
        printf("target_bandwidth: %d\n", oxcf->target_bandwidth);
        printf("noise_sensitivity: %d\n", oxcf->noise_sensitivity);
        printf("Sharpness: %d\n",    oxcf->Sharpness);
        printf("cpu_used: %d\n",  oxcf->cpu_used);
        printf("Mode: %d\n",     oxcf->Mode);
        printf("delete_first_pass_file: %d\n",  oxcf->delete_first_pass_file);
        printf("auto_key: %d\n",  oxcf->auto_key);
        printf("key_freq: %d\n", oxcf->key_freq);
        printf("end_usage: %d\n", oxcf->end_usage);
        printf("under_shoot_pct: %d\n", oxcf->under_shoot_pct);
        printf("starting_buffer_level: %d\n", oxcf->starting_buffer_level);
        printf("optimal_buffer_level: %d\n",  oxcf->optimal_buffer_level);
        printf("maximum_buffer_size: %d\n", oxcf->maximum_buffer_size);
        printf("fixed_q: %d\n",  oxcf->fixed_q);
        printf("worst_allowed_q: %d\n", oxcf->worst_allowed_q);
        printf("best_allowed_q: %d\n", oxcf->best_allowed_q);
        printf("allow_spatial_resampling: %d\n",  oxcf->allow_spatial_resampling);
        printf("resample_down_water_mark: %d\n", oxcf->resample_down_water_mark);
        printf("resample_up_water_mark: %d\n", oxcf->resample_up_water_mark);
        printf("allow_df: %d\n", oxcf->allow_df);
        printf("drop_frames_water_mark: %d\n", oxcf->drop_frames_water_mark);
        printf("two_pass_vbrbias: %d\n",  oxcf->two_pass_vbrbias);
        printf("two_pass_vbrmin_section: %d\n", oxcf->two_pass_vbrmin_section);
        printf("two_pass_vbrmax_section: %d\n", oxcf->two_pass_vbrmax_section);
        printf("allow_lag: %d\n", oxcf->allow_lag);
        printf("lag_in_frames: %d\n", oxcf->lag_in_frames);
        printf("play_alternate: %d\n", oxcf->play_alternate);
        printf("Version: %d\n", oxcf->Version);
        printf("multi_threaded: %d\n",   oxcf->multi_threaded);
        printf("encode_breakout: %d\n", oxcf->encode_breakout);
    */
    return VPX_CODEC_OK;
}

static vpx_codec_err_t vp8e_set_config(vpx_codec_alg_priv_t       *ctx,
                                       const vpx_codec_enc_cfg_t  *cfg)
{
    vpx_codec_err_t res;

    if ((cfg->g_w != ctx->cfg.g_w) || (cfg->g_h != ctx->cfg.g_h))
        ERROR("Cannot change width or height after initialization");

    /* Prevent increasing lag_in_frames. This check is stricter than it needs
     * to be -- the limit is not increasing past the first lag_in_frames
     * value, but we don't track the initial config, only the last successful
     * config.
     */
    if ((cfg->g_lag_in_frames > ctx->cfg.g_lag_in_frames))
        ERROR("Cannot increase lag_in_frames");

    res = validate_config(ctx, cfg, &ctx->vp8_cfg);

    if (!res)
    {
        ctx->cfg = *cfg;
        set_vp8e_config(&ctx->oxcf, ctx->cfg, ctx->vp8_cfg);
        vp8_change_config(ctx->cpi, &ctx->oxcf);
    }

    return res;
}


int vp8_reverse_trans(int);


static vpx_codec_err_t get_param(vpx_codec_alg_priv_t *ctx,
                                 int                   ctrl_id,
                                 va_list               args)
{
    void *arg = va_arg(args, void *);

#define MAP(id, var) case id: *(RECAST(id, arg)) = var; break

    if (!arg)
        return VPX_CODEC_INVALID_PARAM;

    switch (ctrl_id)
    {
        MAP(VP8E_GET_LAST_QUANTIZER, vp8_get_quantizer(ctx->cpi));
        MAP(VP8E_GET_LAST_QUANTIZER_64, vp8_reverse_trans(vp8_get_quantizer(ctx->cpi)));
    }

    return VPX_CODEC_OK;
#undef MAP
}


static vpx_codec_err_t set_param(vpx_codec_alg_priv_t *ctx,
                                 int                   ctrl_id,
                                 va_list               args)
{
    vpx_codec_err_t     res  = VPX_CODEC_OK;
    struct vp8_extracfg xcfg = ctx->vp8_cfg;

#define MAP(id, var) case id: var = CAST(id, args); break;

    switch (ctrl_id)
    {
        MAP(VP8E_SET_ENCODING_MODE,         ctx->deprecated_mode);
        MAP(VP8E_SET_CPUUSED,               xcfg.cpu_used);
        MAP(VP8E_SET_ENABLEAUTOALTREF,      xcfg.enable_auto_alt_ref);
        MAP(VP8E_SET_NOISE_SENSITIVITY,     xcfg.noise_sensitivity);
        MAP(VP8E_SET_SHARPNESS,             xcfg.Sharpness);
        MAP(VP8E_SET_STATIC_THRESHOLD,      xcfg.static_thresh);
        MAP(VP8E_SET_TOKEN_PARTITIONS,      xcfg.token_partitions);

        MAP(VP8E_SET_ARNR_MAXFRAMES,        xcfg.arnr_max_frames);
        MAP(VP8E_SET_ARNR_STRENGTH ,        xcfg.arnr_strength);
        MAP(VP8E_SET_ARNR_TYPE     ,        xcfg.arnr_type);
        MAP(VP8E_SET_TUNING,                xcfg.tuning);

    }

    res = validate_config(ctx, &ctx->cfg, &xcfg);

    if (!res)
    {
        ctx->vp8_cfg = xcfg;
        set_vp8e_config(&ctx->oxcf, ctx->cfg, ctx->vp8_cfg);
        vp8_change_config(ctx->cpi, &ctx->oxcf);
    }

    return res;
#undef MAP
}


static vpx_codec_err_t vp8e_common_init(vpx_codec_ctx_t *ctx,
                                        int              experimental)
{
    vpx_codec_err_t        res = VPX_DEC_OK;
    struct vpx_codec_alg_priv *priv;
    vpx_codec_enc_cfg_t       *cfg;
    unsigned int               i;

    VP8_PTR optr;

    if (!ctx->priv)
    {
        priv = calloc(1, sizeof(struct vpx_codec_alg_priv));

        if (priv)
        {
            ctx->priv = &priv->base;
            ctx->priv->sz = sizeof(*ctx->priv);
            ctx->priv->iface = ctx->iface;
            ctx->priv->alg_priv = priv;
            ctx->priv->init_flags = ctx->init_flags;

            if (ctx->config.enc)
            {
                /* Update the reference to the config structure to an
                 * internal copy.
                 */
                ctx->priv->alg_priv->cfg = *ctx->config.enc;
                ctx->config.enc = &ctx->priv->alg_priv->cfg;
            }

            cfg =  &ctx->priv->alg_priv->cfg;

            /* Select the extra vp6 configuration table based on the current
             * usage value. If the current usage value isn't found, use the
             * values for usage case 0.
             */
            for (i = 0;
                 extracfg_map[i].usage && extracfg_map[i].usage != cfg->g_usage;
                 i++);

            priv->vp8_cfg = extracfg_map[i].cfg;
            priv->vp8_cfg.pkt_list = &priv->pkt_list.head;
            priv->vp8_cfg.experimental = experimental;

            priv->cx_data_sz = priv->cfg.g_w * priv->cfg.g_h * 3 / 2 * 2;

            if (priv->cx_data_sz < 4096) priv->cx_data_sz = 4096;

            priv->cx_data = malloc(priv->cx_data_sz);
            priv->deprecated_mode = NO_MODE_SET;

            vp8_initialize();

            res = validate_config(priv, &priv->cfg, &priv->vp8_cfg);

            if (!res)
            {
                set_vp8e_config(&ctx->priv->alg_priv->oxcf, ctx->priv->alg_priv->cfg, ctx->priv->alg_priv->vp8_cfg);
                optr = vp8_create_compressor(&ctx->priv->alg_priv->oxcf);

                if (!optr)
                    res = VPX_CODEC_MEM_ERROR;
                else
                    ctx->priv->alg_priv->cpi = optr;
            }
        }
    }

    return res;
}


static vpx_codec_err_t vp8e_init(vpx_codec_ctx_t *ctx)
{
    return vp8e_common_init(ctx, 0);
}


#if CONFIG_EXPERIMENTAL
static vpx_codec_err_t vp8e_exp_init(vpx_codec_ctx_t *ctx)
{
    return vp8e_common_init(ctx, 1);
}
#endif


static vpx_codec_err_t vp8e_destroy(vpx_codec_alg_priv_t *ctx)
{

    free(ctx->cx_data);
    vp8_remove_compressor(&ctx->cpi);
    free(ctx);
    return VPX_CODEC_OK;
}

static vpx_codec_err_t image2yuvconfig(const vpx_image_t   *img,
                                       YV12_BUFFER_CONFIG  *yv12)
{
    vpx_codec_err_t        res = VPX_CODEC_OK;
    yv12->y_buffer = img->planes[VPX_PLANE_Y];
    yv12->u_buffer = img->planes[VPX_PLANE_U];
    yv12->v_buffer = img->planes[VPX_PLANE_V];

    yv12->y_width  = img->d_w;
    yv12->y_height = img->d_h;
    yv12->uv_width = (1 + yv12->y_width) / 2;
    yv12->uv_height = (1 + yv12->y_height) / 2;

    yv12->y_stride = img->stride[VPX_PLANE_Y];
    yv12->uv_stride = img->stride[VPX_PLANE_U];

    yv12->border  = (img->stride[VPX_PLANE_Y] - img->w) / 2;
    yv12->clrtype = (img->fmt == VPX_IMG_FMT_VPXI420 || img->fmt == VPX_IMG_FMT_VPXYV12); //REG_YUV = 0
    return res;
}

static void pick_quickcompress_mode(vpx_codec_alg_priv_t  *ctx,
                                    unsigned long          duration,
                                    unsigned long          deadline)
{
    unsigned int new_qc;

#if !(CONFIG_REALTIME_ONLY)
    /* Use best quality mode if no deadline is given. */
    new_qc = MODE_BESTQUALITY;

    if (deadline)
    {
        uint64_t     duration_us;

        /* Convert duration parameter from stream timebase to microseconds */
        duration_us = (uint64_t)duration * 1000000
                      * (uint64_t)ctx->cfg.g_timebase.num
                      / (uint64_t)ctx->cfg.g_timebase.den;

        /* If the deadline is more that the duration this frame is to be shown,
         * use good quality mode. Otherwise use realtime mode.
         */
        new_qc = (deadline > duration_us) ? MODE_GOODQUALITY : MODE_REALTIME;
    }

#else
    new_qc = MODE_REALTIME;
#endif

    switch (ctx->deprecated_mode)
    {
    case VP8_BEST_QUALITY_ENCODING:
        new_qc = MODE_BESTQUALITY;
        break;
    case VP8_GOOD_QUALITY_ENCODING:
        new_qc = MODE_GOODQUALITY;
        break;
    case VP8_REAL_TIME_ENCODING:
        new_qc = MODE_REALTIME;
        break;
    }

    if (ctx->cfg.g_pass == VPX_RC_FIRST_PASS)
        new_qc = MODE_FIRSTPASS;
    else if (ctx->cfg.g_pass == VPX_RC_LAST_PASS)
        new_qc = (new_qc == MODE_BESTQUALITY)
                 ? MODE_SECONDPASS_BEST
                 : MODE_SECONDPASS;

    if (ctx->oxcf.Mode != new_qc)
    {
        ctx->oxcf.Mode = new_qc;
        vp8_change_config(ctx->cpi, &ctx->oxcf);
    }
}


static vpx_codec_err_t vp8e_encode(vpx_codec_alg_priv_t  *ctx,
                                   const vpx_image_t     *img,
                                   vpx_codec_pts_t        pts,
                                   unsigned long          duration,
                                   vpx_enc_frame_flags_t  flags,
                                   unsigned long          deadline)
{
    vpx_codec_err_t res = VPX_CODEC_OK;

    if (img)
        res = validate_img(ctx, img);

    pick_quickcompress_mode(ctx, duration, deadline);
    vpx_codec_pkt_list_init(&ctx->pkt_list);

    /* Handle Flags */
    if (((flags & VP8_EFLAG_NO_UPD_GF) && (flags & VP8_EFLAG_FORCE_GF))
        || ((flags & VP8_EFLAG_NO_UPD_ARF) && (flags & VP8_EFLAG_FORCE_ARF)))
    {
        ctx->base.err_detail = "Conflicting flags.";
        return VPX_CODEC_INVALID_PARAM;
    }

    if (flags & (VP8_EFLAG_NO_REF_LAST | VP8_EFLAG_NO_REF_GF
                 | VP8_EFLAG_NO_REF_ARF))
    {
        int ref = 7;

        if (flags & VP8_EFLAG_NO_REF_LAST)
            ref ^= VP8_LAST_FLAG;

        if (flags & VP8_EFLAG_NO_REF_GF)
            ref ^= VP8_GOLD_FLAG;

        if (flags & VP8_EFLAG_NO_REF_ARF)
            ref ^= VP8_ALT_FLAG;

        vp8_use_as_reference(ctx->cpi, ref);
    }

    if (flags & (VP8_EFLAG_NO_UPD_LAST | VP8_EFLAG_NO_UPD_GF
                 | VP8_EFLAG_NO_UPD_ARF | VP8_EFLAG_FORCE_GF
                 | VP8_EFLAG_FORCE_ARF))
    {
        int upd = 7;

        if (flags & VP8_EFLAG_NO_UPD_LAST)
            upd ^= VP8_LAST_FLAG;

        if (flags & VP8_EFLAG_NO_UPD_GF)
            upd ^= VP8_GOLD_FLAG;

        if (flags & VP8_EFLAG_NO_UPD_ARF)
            upd ^= VP8_ALT_FLAG;

        vp8_update_reference(ctx->cpi, upd);
    }

    if (flags & VP8_EFLAG_NO_UPD_ENTROPY)
    {
        vp8_update_entropy(ctx->cpi, 0);
    }

    /* Handle fixed keyframe intervals */
    if (ctx->cfg.kf_mode == VPX_KF_AUTO
        && ctx->cfg.kf_min_dist == ctx->cfg.kf_max_dist)
    {
        if (++ctx->fixed_kf_cntr > ctx->cfg.kf_min_dist)
        {
            flags |= VPX_EFLAG_FORCE_KF;
            ctx->fixed_kf_cntr = 0;
        }
    }

    /* Initialize the encoder instance on the first frame*/
    if (!res && ctx->cpi)
    {
        unsigned int lib_flags;
        YV12_BUFFER_CONFIG sd;
        INT64 dst_time_stamp, dst_end_time_stamp;
        unsigned long size, cx_data_sz;
        unsigned char *cx_data;

        /* Set up internal flags */
        if (ctx->base.init_flags & VPX_CODEC_USE_PSNR)
            ((VP8_COMP *)ctx->cpi)->b_calculate_psnr = 1;

        /* Convert API flags to internal codec lib flags */
        lib_flags = (flags & VPX_EFLAG_FORCE_KF) ? FRAMEFLAGS_KEY : 0;

        /* vp8 use 10,000,000 ticks/second as time stamp */
        dst_time_stamp    = pts * 10000000 * ctx->cfg.g_timebase.num / ctx->cfg.g_timebase.den;
        dst_end_time_stamp = (pts + duration) * 10000000 * ctx->cfg.g_timebase.num / ctx->cfg.g_timebase.den;

        if (img != NULL)
        {
            res = image2yuvconfig(img, &sd);

            if (vp8_receive_raw_frame(ctx->cpi, ctx->next_frame_flag | lib_flags,
                                      &sd, dst_time_stamp, dst_end_time_stamp))
            {
                VP8_COMP *cpi = (VP8_COMP *)ctx->cpi;
                res = update_error_state(ctx, &cpi->common.error);
            }

            /* reset for next frame */
            ctx->next_frame_flag = 0;
        }

        cx_data = ctx->cx_data;
        cx_data_sz = ctx->cx_data_sz;
        lib_flags = 0;

        while (cx_data_sz >= ctx->cx_data_sz / 2
               && -1 != vp8_get_compressed_data(ctx->cpi, &lib_flags, &size, cx_data, &dst_time_stamp, &dst_end_time_stamp, !img))
        {
            if (size)
            {
                vpx_codec_pts_t    round, delta;
                vpx_codec_cx_pkt_t pkt;
                VP8_COMP *cpi = (VP8_COMP *)ctx->cpi;

                /* Add the frame packet to the list of returned packets. */
                round = 1000000 * ctx->cfg.g_timebase.num / 2 - 1;
                delta = (dst_end_time_stamp - dst_time_stamp);
                pkt.kind = VPX_CODEC_CX_FRAME_PKT;
                pkt.data.frame.buf = cx_data;
                pkt.data.frame.sz  = size;
                pkt.data.frame.pts =
                    (dst_time_stamp * ctx->cfg.g_timebase.den + round)
                    / ctx->cfg.g_timebase.num / 10000000;
                pkt.data.frame.duration =
                    (delta * ctx->cfg.g_timebase.den + round)
                    / ctx->cfg.g_timebase.num / 10000000;
                pkt.data.frame.flags = lib_flags << 16;

                if (lib_flags & FRAMEFLAGS_KEY)
                    pkt.data.frame.flags |= VPX_FRAME_IS_KEY;

                if (!cpi->common.show_frame)
                {
                    pkt.data.frame.flags |= VPX_FRAME_IS_INVISIBLE;

                    // This timestamp should be as close as possible to the
                    // prior PTS so that if a decoder uses pts to schedule when
                    // to do this, we start right after last frame was decoded.
                    // Invisible frames have no duration.
                    pkt.data.frame.pts = ((cpi->last_time_stamp_seen
                        * ctx->cfg.g_timebase.den + round)
                        / ctx->cfg.g_timebase.num / 10000000) + 1;
                    pkt.data.frame.duration = 0;
                }

                vpx_codec_pkt_list_add(&ctx->pkt_list.head, &pkt);

                //printf("timestamp: %lld, duration: %d\n", pkt->data.frame.pts, pkt->data.frame.duration);
                cx_data += size;
                cx_data_sz -= size;
            }
        }
    }

    return res;
}


static const vpx_codec_cx_pkt_t *vp8e_get_cxdata(vpx_codec_alg_priv_t  *ctx,
        vpx_codec_iter_t      *iter)
{
    return vpx_codec_pkt_list_get(&ctx->pkt_list.head, iter);
}

static vpx_codec_err_t vp8e_set_reference(vpx_codec_alg_priv_t *ctx,
        int ctr_id,
        va_list args)
{
    vpx_ref_frame_t *data = va_arg(args, vpx_ref_frame_t *);

    if (data)
    {
        vpx_ref_frame_t *frame = (vpx_ref_frame_t *)data;
        YV12_BUFFER_CONFIG sd;

        image2yuvconfig(&frame->img, &sd);
        vp8_set_reference(ctx->cpi, frame->frame_type, &sd);
        return VPX_CODEC_OK;
    }
    else
        return VPX_CODEC_INVALID_PARAM;

}

static vpx_codec_err_t vp8e_get_reference(vpx_codec_alg_priv_t *ctx,
        int ctr_id,
        va_list args)
{

    vpx_ref_frame_t *data = va_arg(args, vpx_ref_frame_t *);

    if (data)
    {
        vpx_ref_frame_t *frame = (vpx_ref_frame_t *)data;
        YV12_BUFFER_CONFIG sd;

        image2yuvconfig(&frame->img, &sd);
        vp8_get_reference(ctx->cpi, frame->frame_type, &sd);
        return VPX_CODEC_OK;
    }
    else
        return VPX_CODEC_INVALID_PARAM;
}

static vpx_codec_err_t vp8e_set_previewpp(vpx_codec_alg_priv_t *ctx,
        int ctr_id,
        va_list args)
{
#if CONFIG_POSTPROC
    vp8_postproc_cfg_t *data = va_arg(args, vp8_postproc_cfg_t *);
    (void)ctr_id;

    if (data)
    {
        ctx->preview_ppcfg = *((vp8_postproc_cfg_t *)data);
        return VPX_CODEC_OK;
    }
    else
        return VPX_CODEC_INVALID_PARAM;
#else
    (void)ctx;
    (void)ctr_id;
    (void)args;
    return VPX_CODEC_INCAPABLE;
#endif
}


static vpx_image_t *vp8e_get_preview(vpx_codec_alg_priv_t *ctx)
{

    YV12_BUFFER_CONFIG sd;
    vp8_ppflags_t flags = {0};

    if (ctx->preview_ppcfg.post_proc_flag)
    {
        flags.post_proc_flag        = ctx->preview_ppcfg.post_proc_flag;
        flags.deblocking_level      = ctx->preview_ppcfg.deblocking_level;
        flags.noise_level           = ctx->preview_ppcfg.noise_level;
    }

    if (0 == vp8_get_preview_raw_frame(ctx->cpi, &sd, &flags))
    {

        /*
        vpx_img_wrap(&ctx->preview_img, VPX_IMG_FMT_YV12,
            sd.y_width + 2*VP8BORDERINPIXELS,
            sd.y_height + 2*VP8BORDERINPIXELS,
            1,
            sd.buffer_alloc);
        vpx_img_set_rect(&ctx->preview_img,
            VP8BORDERINPIXELS, VP8BORDERINPIXELS,
            sd.y_width, sd.y_height);
            */

        ctx->preview_img.bps = 12;
        ctx->preview_img.planes[VPX_PLANE_Y] = sd.y_buffer;
        ctx->preview_img.planes[VPX_PLANE_U] = sd.u_buffer;
        ctx->preview_img.planes[VPX_PLANE_V] = sd.v_buffer;

        if (sd.clrtype == REG_YUV)
            ctx->preview_img.fmt = VPX_IMG_FMT_I420;
        else
            ctx->preview_img.fmt = VPX_IMG_FMT_VPXI420;

        ctx->preview_img.x_chroma_shift = 1;
        ctx->preview_img.y_chroma_shift = 1;

        ctx->preview_img.d_w = ctx->cfg.g_w;
        ctx->preview_img.d_h = ctx->cfg.g_h;
        ctx->preview_img.stride[VPX_PLANE_Y] = sd.y_stride;
        ctx->preview_img.stride[VPX_PLANE_U] = sd.uv_stride;
        ctx->preview_img.stride[VPX_PLANE_V] = sd.uv_stride;
        ctx->preview_img.w   = sd.y_width;
        ctx->preview_img.h   = sd.y_height;

        return &ctx->preview_img;
    }
    else
        return NULL;
}

static vpx_codec_err_t vp8e_update_entropy(vpx_codec_alg_priv_t *ctx,
        int ctr_id,
        va_list args)
{
    int update = va_arg(args, int);
    vp8_update_entropy(ctx->cpi, update);
    return VPX_CODEC_OK;

}

static vpx_codec_err_t vp8e_update_reference(vpx_codec_alg_priv_t *ctx,
        int ctr_id,
        va_list args)
{
    int update = va_arg(args, int);
    vp8_update_reference(ctx->cpi, update);
    return VPX_CODEC_OK;
}

static vpx_codec_err_t vp8e_use_reference(vpx_codec_alg_priv_t *ctx,
        int ctr_id,
        va_list args)
{
    int reference_flag = va_arg(args, int);
    vp8_use_as_reference(ctx->cpi, reference_flag);
    return VPX_CODEC_OK;
}

static vpx_codec_err_t vp8e_set_roi_map(vpx_codec_alg_priv_t *ctx,
                                        int ctr_id,
                                        va_list args)
{
    vpx_roi_map_t *data = va_arg(args, vpx_roi_map_t *);

    if (data)
    {
        vpx_roi_map_t *roi = (vpx_roi_map_t *)data;

        if (!vp8_set_roimap(ctx->cpi, roi->roi_map, roi->rows, roi->cols, roi->delta_q, roi->delta_lf, roi->static_threshold))
            return VPX_CODEC_OK;
        else
            return VPX_CODEC_INVALID_PARAM;
    }
    else
        return VPX_CODEC_INVALID_PARAM;
}


static vpx_codec_err_t vp8e_set_activemap(vpx_codec_alg_priv_t *ctx,
        int ctr_id,
        va_list args)
{
    vpx_active_map_t *data = va_arg(args, vpx_active_map_t *);

    if (data)
    {

        vpx_active_map_t *map = (vpx_active_map_t *)data;

        if (!vp8_set_active_map(ctx->cpi, map->active_map, map->rows, map->cols))
            return VPX_CODEC_OK;
        else
            return VPX_CODEC_INVALID_PARAM;
    }
    else
        return VPX_CODEC_INVALID_PARAM;
}

static vpx_codec_err_t vp8e_set_scalemode(vpx_codec_alg_priv_t *ctx,
        int ctr_id,
        va_list args)
{

    vpx_scaling_mode_t *data =  va_arg(args, vpx_scaling_mode_t *);

    if (data)
    {
        int res;
        vpx_scaling_mode_t scalemode = *(vpx_scaling_mode_t *)data ;
        res = vp8_set_internal_size(ctx->cpi, scalemode.h_scaling_mode, scalemode.v_scaling_mode);

        if (!res)
        {
            /*force next frame a key frame to effect scaling mode */
            ctx->next_frame_flag |= FRAMEFLAGS_KEY;
            return VPX_CODEC_OK;
        }
        else
            return VPX_CODEC_INVALID_PARAM;
    }
    else
        return VPX_CODEC_INVALID_PARAM;
}


static vpx_codec_ctrl_fn_map_t vp8e_ctf_maps[] =
{
    {VP8_SET_REFERENCE,                 vp8e_set_reference},
    {VP8_COPY_REFERENCE,                vp8e_get_reference},
    {VP8_SET_POSTPROC,                  vp8e_set_previewpp},
    {VP8E_UPD_ENTROPY,                  vp8e_update_entropy},
    {VP8E_UPD_REFERENCE,                vp8e_update_reference},
    {VP8E_USE_REFERENCE,                vp8e_use_reference},
    {VP8E_SET_ROI_MAP,                  vp8e_set_roi_map},
    {VP8E_SET_ACTIVEMAP,                vp8e_set_activemap},
    {VP8E_SET_SCALEMODE,                vp8e_set_scalemode},
    {VP8E_SET_ENCODING_MODE,            set_param},
    {VP8E_SET_CPUUSED,                  set_param},
    {VP8E_SET_NOISE_SENSITIVITY,        set_param},
    {VP8E_SET_ENABLEAUTOALTREF,         set_param},
    {VP8E_SET_SHARPNESS,                set_param},
    {VP8E_SET_STATIC_THRESHOLD,         set_param},
    {VP8E_SET_TOKEN_PARTITIONS,         set_param},
    {VP8E_GET_LAST_QUANTIZER,           get_param},
    {VP8E_GET_LAST_QUANTIZER_64,        get_param},
    {VP8E_SET_ARNR_MAXFRAMES,           set_param},
    {VP8E_SET_ARNR_STRENGTH ,           set_param},
    {VP8E_SET_ARNR_TYPE     ,           set_param},
    {VP8E_SET_TUNING,                   set_param},
    { -1, NULL},
};

static vpx_codec_enc_cfg_map_t vp8e_usage_cfg_map[] =
{
    {
    0,
    {
        0,                  /* g_usage */
        0,                  /* g_threads */
        0,                  /* g_profile */

        320,                /* g_width */
        240,                /* g_height */
        {1, 30},            /* g_timebase */

        0,                  /* g_error_resilient */

        VPX_RC_ONE_PASS,    /* g_pass */

        0,                  /* g_lag_in_frames */

        0,                  /* rc_dropframe_thresh */
        0,                  /* rc_resize_allowed */
        60,                 /* rc_resize_down_thresold */
        30,                 /* rc_resize_up_thresold */

        VPX_VBR,            /* rc_end_usage */
#if VPX_ENCODER_ABI_VERSION > (1 + VPX_CODEC_ABI_VERSION)
        {0},                /* rc_twopass_stats_in */
#endif
        256,                /* rc_target_bandwidth */

        4,                  /* rc_min_quantizer */
        63,                 /* rc_max_quantizer */

        95,                 /* rc_undershoot_pct */
        200,                /* rc_overshoot_pct */

        6000,               /* rc_max_buffer_size */
        4000,               /* rc_buffer_initial_size; */
        5000,               /* rc_buffer_optimal_size; */

        50,                 /* rc_two_pass_vbrbias  */
        0,                  /* rc_two_pass_vbrmin_section */
        400,                /* rc_two_pass_vbrmax_section */

        /* keyframing settings (kf) */
        VPX_KF_AUTO,        /* g_kfmode*/
        0,                  /* kf_min_dist */
        9999,               /* kf_max_dist */

#if VPX_ENCODER_ABI_VERSION == (1 + VPX_CODEC_ABI_VERSION)
        1,                  /* g_delete_first_pass_file */
        "vp8.fpf"           /* first pass filename */
#endif
    }},
    { -1, {NOT_IMPLEMENTED}}
};


#ifndef VERSION_STRING
#define VERSION_STRING
#endif
CODEC_INTERFACE(vpx_codec_vp8_cx) =
{
    "WebM Project VP8 Encoder" VERSION_STRING,
    VPX_CODEC_INTERNAL_ABI_VERSION,
    VPX_CODEC_CAP_ENCODER | VPX_CODEC_CAP_PSNR,
    /* vpx_codec_caps_t          caps; */
    vp8e_init,          /* vpx_codec_init_fn_t       init; */
    vp8e_destroy,       /* vpx_codec_destroy_fn_t    destroy; */
    vp8e_ctf_maps,      /* vpx_codec_ctrl_fn_map_t  *ctrl_maps; */
    NOT_IMPLEMENTED,    /* vpx_codec_get_mmap_fn_t   get_mmap; */
    NOT_IMPLEMENTED,    /* vpx_codec_set_mmap_fn_t   set_mmap; */
    {
        NOT_IMPLEMENTED,    /* vpx_codec_peek_si_fn_t    peek_si; */
        NOT_IMPLEMENTED,    /* vpx_codec_get_si_fn_t     get_si; */
        NOT_IMPLEMENTED,    /* vpx_codec_decode_fn_t     decode; */
        NOT_IMPLEMENTED,    /* vpx_codec_frame_get_fn_t  frame_get; */
    },
    {
        vp8e_usage_cfg_map, /* vpx_codec_enc_cfg_map_t    peek_si; */
        vp8e_encode,        /* vpx_codec_encode_fn_t      encode; */
        vp8e_get_cxdata,    /* vpx_codec_get_cx_data_fn_t   frame_get; */
        vp8e_set_config,
        NOT_IMPLEMENTED,
        vp8e_get_preview,
    } /* encoder functions */
};


#if CONFIG_EXPERIMENTAL
vpx_codec_iface_t vpx_codec_vp8x_cx_algo =
{
    "VP8 Experimental Encoder" VERSION_STRING,
    VPX_CODEC_INTERNAL_ABI_VERSION,
    VPX_CODEC_CAP_ENCODER | VPX_CODEC_CAP_PSNR,
    /* vpx_codec_caps_t          caps; */
    vp8e_exp_init,      /* vpx_codec_init_fn_t       init; */
    vp8e_destroy,       /* vpx_codec_destroy_fn_t    destroy; */
    vp8e_ctf_maps,      /* vpx_codec_ctrl_fn_map_t  *ctrl_maps; */
    NOT_IMPLEMENTED,    /* vpx_codec_get_mmap_fn_t   get_mmap; */
    NOT_IMPLEMENTED,    /* vpx_codec_set_mmap_fn_t   set_mmap; */
    {
        NOT_IMPLEMENTED,    /* vpx_codec_peek_si_fn_t    peek_si; */
        NOT_IMPLEMENTED,    /* vpx_codec_get_si_fn_t     get_si; */
        NOT_IMPLEMENTED,    /* vpx_codec_decode_fn_t     decode; */
        NOT_IMPLEMENTED,    /* vpx_codec_frame_get_fn_t  frame_get; */
    },
    {
        vp8e_usage_cfg_map, /* vpx_codec_enc_cfg_map_t    peek_si; */
        vp8e_encode,        /* vpx_codec_encode_fn_t      encode; */
        vp8e_get_cxdata,    /* vpx_codec_get_cx_data_fn_t   frame_get; */
        vp8e_set_config,
        NOT_IMPLEMENTED,
        vp8e_get_preview,
    } /* encoder functions */
};
#endif


/*
 * BEGIN BACKWARDS COMPATIBILITY SHIM.
 */
#define FORCE_KEY   2
static vpx_codec_err_t api1_control(vpx_codec_alg_priv_t *ctx,
                                    int                   ctrl_id,
                                    va_list               args)
{
    vpx_codec_ctrl_fn_map_t *entry;

    switch (ctrl_id)
    {
    case VP8E_SET_FLUSHFLAG:
        /* VP8 sample code did VP8E_SET_FLUSHFLAG followed by
         * vpx_codec_get_cx_data() rather than vpx_codec_encode().
         */
        return vp8e_encode(ctx, NULL, 0, 0, 0, 0);
    case VP8E_SET_FRAMETYPE:
        ctx->base.enc.tbd |= FORCE_KEY;
        return VPX_CODEC_OK;
    }

    for (entry = vp8e_ctf_maps; entry && entry->fn; entry++)
    {
        if (!entry->ctrl_id || entry->ctrl_id == ctrl_id)
        {
            return entry->fn(ctx, ctrl_id, args);
        }
    }

    return VPX_CODEC_ERROR;
}


static vpx_codec_ctrl_fn_map_t api1_ctrl_maps[] =
{
    {0, api1_control},
    { -1, NULL}
};


static vpx_codec_err_t api1_encode(vpx_codec_alg_priv_t  *ctx,
                                   const vpx_image_t     *img,
                                   vpx_codec_pts_t        pts,
                                   unsigned long          duration,
                                   vpx_enc_frame_flags_t  flags,
                                   unsigned long          deadline)
{
    int force = ctx->base.enc.tbd;

    ctx->base.enc.tbd = 0;
    return vp8e_encode
           (ctx,
            img,
            pts,
            duration,
            flags | ((force & FORCE_KEY) ? VPX_EFLAG_FORCE_KF : 0),
            deadline);
}


vpx_codec_iface_t vpx_enc_vp8_algo =
{
    "WebM Project VP8 Encoder (Deprecated API)" VERSION_STRING,
    VPX_CODEC_INTERNAL_ABI_VERSION,
    VPX_CODEC_CAP_ENCODER,
    /* vpx_codec_caps_t          caps; */
    vp8e_init,          /* vpx_codec_init_fn_t       init; */
    vp8e_destroy,       /* vpx_codec_destroy_fn_t    destroy; */
    api1_ctrl_maps,     /* vpx_codec_ctrl_fn_map_t  *ctrl_maps; */
    NOT_IMPLEMENTED,    /* vpx_codec_get_mmap_fn_t   get_mmap; */
    NOT_IMPLEMENTED,    /* vpx_codec_set_mmap_fn_t   set_mmap; */
    {NOT_IMPLEMENTED},  /* decoder functions */
    {
        vp8e_usage_cfg_map, /* vpx_codec_enc_cfg_map_t    peek_si; */
        api1_encode,        /* vpx_codec_encode_fn_t      encode; */
        vp8e_get_cxdata,    /* vpx_codec_get_cx_data_fn_t   frame_get; */
        vp8e_set_config,
        NOT_IMPLEMENTED,
        vp8e_get_preview,
    } /* encoder functions */
};<|MERGE_RESOLUTION|>--- conflicted
+++ resolved
@@ -37,12 +37,9 @@
     unsigned int                arnr_max_frames;    /* alt_ref Noise Reduction Max Frame Count */
     unsigned int                arnr_strength;    /* alt_ref Noise Reduction Strength */
     unsigned int                arnr_type;        /* alt_ref filter type */
-<<<<<<< HEAD
     unsigned int                experimental;
-=======
     vp8e_tuning                 tuning;
 
->>>>>>> 6cb708d5
 };
 
 struct extraconfig_map
@@ -72,11 +69,8 @@
             0,                          /* arnr_max_frames */
             3,                          /* arnr_strength */
             3,                          /* arnr_type*/
-<<<<<<< HEAD
             0,                          /* experimental mode */
-=======
             0,                          /* tuning*/
->>>>>>> 6cb708d5
         }
     }
 };
