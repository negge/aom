/*
 *  Copyright (c) 2010 The WebM project authors. All Rights Reserved.
 *
 *  Use of this source code is governed by a BSD-style license
 *  that can be found in the LICENSE file in the root of the source
 *  tree. An additional intellectual property rights grant can be found
 *  in the file PATENTS.  All contributing project authors may
 *  be found in the AUTHORS file in the root of the source tree.
 */


#include "vp8/common/onyxc_int.h"
#if CONFIG_POSTPROC
#include "vp8/common/postproc.h"
#endif
#include "vp8/common/onyxd.h"
#include "onyxd_int.h"
#include "vpx_mem/vpx_mem.h"
#include "vp8/common/alloccommon.h"
#include "vpx_scale/yv12extend.h"
#include "vp8/common/loopfilter.h"
#include "vp8/common/swapyv12buffer.h"
#include "vp8/common/g_common.h"
#include "vp8/common/threading.h"
#include "decoderthreading.h"
#include <stdio.h>

#include "vp8/common/quant_common.h"
#include "vpx_scale/vpxscale.h"
#include "vp8/common/systemdependent.h"
#include "vpx_ports/vpx_timer.h"
#include "detokenize.h"
#if ARCH_ARM
#include "vpx_ports/arm.h"
#endif

extern void vp8_init_loop_filter(VP8_COMMON *cm);
extern void vp8cx_init_de_quantizer(VP8D_COMP *pbi);


void vp8dx_initialize()
{
    static int init_done = 0;

    if (!init_done)
    {
        vp8_initialize_common();
        vp8_scale_machine_specific_config();
        init_done = 1;
    }
}

VP8D_PTR vp8dx_create_decompressor(VP8D_CONFIG *oxcf)
{
    VP8D_COMP *pbi = vpx_memalign(32, sizeof(VP8D_COMP));

    if (!pbi)
        return NULL;

    vpx_memset(pbi, 0, sizeof(VP8D_COMP));

    if (setjmp(pbi->common.error.jmp))
    {
        pbi->common.error.setjmp = 0;
        vp8dx_remove_decompressor(pbi);
        return 0;
    }

    pbi->common.error.setjmp = 1;
    vp8dx_initialize();

    vp8_create_common(&pbi->common);
    vp8_dmachine_specific_config(pbi);

    pbi->common.current_video_frame = 0;
    pbi->ready_for_new_data = 1;

    pbi->CPUFreq = 0; /*vp8_get_processor_freq();*/
#if CONFIG_MULTITHREAD
    pbi->max_threads = oxcf->max_threads;
    vp8_decoder_create_threads(pbi);
#endif

    /* vp8cx_init_de_quantizer() is first called here. Add check in frame_init_dequantizer() to avoid
     *  unnecessary calling of vp8cx_init_de_quantizer() for every frame.
     */
    vp8cx_init_de_quantizer(pbi);

    {
        VP8_COMMON *cm = &pbi->common;

        vp8_init_loop_filter(cm);
        cm->last_frame_type = KEY_FRAME;
        cm->last_filter_type = cm->filter_type;
        cm->last_sharpness_level = cm->sharpness_level;
    }

    pbi->common.error.setjmp = 0;
    return (VP8D_PTR) pbi;
}

void vp8dx_remove_decompressor(VP8D_PTR ptr)
{
    VP8D_COMP *pbi = (VP8D_COMP *) ptr;

    if (!pbi)
        return;
#if CONFIG_SEGMENTATION
     // Delete sementation map
    if (pbi->segmentation_map != 0)
        vpx_free(pbi->segmentation_map);
#endif

#if CONFIG_MULTITHREAD
    if (pbi->b_multithreaded_rd)
        vp8mt_de_alloc_temp_buffers(pbi, pbi->common.mb_rows);
    vp8_decoder_remove_threads(pbi);
#endif
    vp8_remove_common(&pbi->common);
    vpx_free(pbi);
}


int vp8dx_get_reference(VP8D_PTR ptr, VP8_REFFRAME ref_frame_flag, YV12_BUFFER_CONFIG *sd)
{
    VP8D_COMP *pbi = (VP8D_COMP *) ptr;
    VP8_COMMON *cm = &pbi->common;
    int ref_fb_idx;

    if (ref_frame_flag == VP8_LAST_FLAG)
        ref_fb_idx = cm->lst_fb_idx;
    else if (ref_frame_flag == VP8_GOLD_FLAG)
        ref_fb_idx = cm->gld_fb_idx;
    else if (ref_frame_flag == VP8_ALT_FLAG)
        ref_fb_idx = cm->alt_fb_idx;
    else
        return -1;

    vp8_yv12_copy_frame_ptr(&cm->yv12_fb[ref_fb_idx], sd);

    return 0;
}


int vp8dx_set_reference(VP8D_PTR ptr, VP8_REFFRAME ref_frame_flag, YV12_BUFFER_CONFIG *sd)
{
    VP8D_COMP *pbi = (VP8D_COMP *) ptr;
    VP8_COMMON *cm = &pbi->common;
    int ref_fb_idx;

    if (ref_frame_flag == VP8_LAST_FLAG)
        ref_fb_idx = cm->lst_fb_idx;
    else if (ref_frame_flag == VP8_GOLD_FLAG)
        ref_fb_idx = cm->gld_fb_idx;
    else if (ref_frame_flag == VP8_ALT_FLAG)
        ref_fb_idx = cm->alt_fb_idx;
    else
        return -1;

    vp8_yv12_copy_frame_ptr(sd, &cm->yv12_fb[ref_fb_idx]);

    return 0;
}

/*For ARM NEON, d8-d15 are callee-saved registers, and need to be saved by us.*/
#if HAVE_ARMV7
extern void vp8_push_neon(INT64 *store);
extern void vp8_pop_neon(INT64 *store);
#endif

static int get_free_fb (VP8_COMMON *cm)
{
    int i;
    for (i = 0; i < NUM_YV12_BUFFERS; i++)
        if (cm->fb_idx_ref_cnt[i] == 0)
            break;

    cm->fb_idx_ref_cnt[i] = 1;
    return i;
}

static void ref_cnt_fb (int *buf, int *idx, int new_idx)
{
    if (buf[*idx] > 0)
        buf[*idx]--;

    *idx = new_idx;

    buf[new_idx]++;
}

/* If any buffer copy / swapping is signalled it should be done here. */
static int swap_frame_buffers (VP8_COMMON *cm)
{
    int err = 0;

    /* The alternate reference frame or golden frame can be updated
     *  using the new, last, or golden/alt ref frame.  If it
     *  is updated using the newly decoded frame it is a refresh.
     *  An update using the last or golden/alt ref frame is a copy.
     */
    if (cm->copy_buffer_to_arf)
    {
        int new_fb = 0;

        if (cm->copy_buffer_to_arf == 1)
            new_fb = cm->lst_fb_idx;
        else if (cm->copy_buffer_to_arf == 2)
            new_fb = cm->gld_fb_idx;
        else
            err = -1;

        ref_cnt_fb (cm->fb_idx_ref_cnt, &cm->alt_fb_idx, new_fb);
    }

    if (cm->copy_buffer_to_gf)
    {
        int new_fb = 0;

        if (cm->copy_buffer_to_gf == 1)
            new_fb = cm->lst_fb_idx;
        else if (cm->copy_buffer_to_gf == 2)
            new_fb = cm->alt_fb_idx;
        else
            err = -1;

        ref_cnt_fb (cm->fb_idx_ref_cnt, &cm->gld_fb_idx, new_fb);
    }

    if (cm->refresh_golden_frame)
        ref_cnt_fb (cm->fb_idx_ref_cnt, &cm->gld_fb_idx, cm->new_fb_idx);

    if (cm->refresh_alt_ref_frame)
        ref_cnt_fb (cm->fb_idx_ref_cnt, &cm->alt_fb_idx, cm->new_fb_idx);

    if (cm->refresh_last_frame)
    {
        ref_cnt_fb (cm->fb_idx_ref_cnt, &cm->lst_fb_idx, cm->new_fb_idx);

        cm->frame_to_show = &cm->yv12_fb[cm->lst_fb_idx];
    }
    else
        cm->frame_to_show = &cm->yv12_fb[cm->new_fb_idx];

    cm->fb_idx_ref_cnt[cm->new_fb_idx]--;

    return err;
}

int vp8dx_receive_compressed_data(VP8D_PTR ptr, unsigned long size, const unsigned char *source, INT64 time_stamp)
{
#if HAVE_ARMV7
    INT64 dx_store_reg[8];
#endif
    VP8D_COMP *pbi = (VP8D_COMP *) ptr;
    VP8_COMMON *cm = &pbi->common;
    int retcode = 0;
    struct vpx_usec_timer timer;

    /*if(pbi->ready_for_new_data == 0)
        return -1;*/

    if (ptr == 0)
    {
        return -1;
    }

    pbi->common.error.error_code = VPX_CODEC_OK;

    if (size == 0)
    {
       /* This is used to signal that we are missing frames.
        * We do not know if the missing frame(s) was supposed to update
        * any of the reference buffers, but we act conservative and
        * mark only the last buffer as corrupted.
        */
        cm->yv12_fb[cm->lst_fb_idx].corrupted = 1;

        /* Signal that we have no frame to show. */
        cm->show_frame = 0;

        /* Nothing more to do. */
        return 0;
    }


#if HAVE_ARMV7
#if CONFIG_RUNTIME_CPU_DETECT
    if (cm->rtcd.flags & HAS_NEON)
#endif
    {
        vp8_push_neon(dx_store_reg);
    }
#endif

    cm->new_fb_idx = get_free_fb (cm);

    if (setjmp(pbi->common.error.jmp))
    {
#if HAVE_ARMV7
#if CONFIG_RUNTIME_CPU_DETECT
        if (cm->rtcd.flags & HAS_NEON)
#endif
        {
            vp8_pop_neon(dx_store_reg);
        }
#endif
        pbi->common.error.setjmp = 0;

       /* We do not know if the missing frame(s) was supposed to update
        * any of the reference buffers, but we act conservative and
        * mark only the last buffer as corrupted.
        */
        cm->yv12_fb[cm->lst_fb_idx].corrupted = 1;

        if (cm->fb_idx_ref_cnt[cm->new_fb_idx] > 0)
          cm->fb_idx_ref_cnt[cm->new_fb_idx]--;
        return -1;
    }

    pbi->common.error.setjmp = 1;

    vpx_usec_timer_start(&timer);

    /*cm->current_video_frame++;*/
    pbi->Source = source;
    pbi->source_sz = size;

    retcode = vp8_decode_frame(pbi);

    if (retcode < 0)
    {
#if HAVE_ARMV7
#if CONFIG_RUNTIME_CPU_DETECT
        if (cm->rtcd.flags & HAS_NEON)
#endif
        {
            vp8_pop_neon(dx_store_reg);
        }
#endif
        pbi->common.error.error_code = VPX_CODEC_ERROR;
        pbi->common.error.setjmp = 0;
        if (cm->fb_idx_ref_cnt[cm->new_fb_idx] > 0)
          cm->fb_idx_ref_cnt[cm->new_fb_idx]--;
        return retcode;
    }

#if CONFIG_MULTITHREAD
    if (pbi->b_multithreaded_rd && cm->multi_token_partition != ONE_PARTITION)
    {
        if (swap_frame_buffers (cm))
        {
#if HAVE_ARMV7
#if CONFIG_RUNTIME_CPU_DETECT
            if (cm->rtcd.flags & HAS_NEON)
#endif
            {
                vp8_pop_neon(dx_store_reg);
            }
#endif
            pbi->common.error.error_code = VPX_CODEC_ERROR;
            pbi->common.error.setjmp = 0;
            return -1;
        }
    } else
#endif
    {
        if (swap_frame_buffers (cm))
        {
#if HAVE_ARMV7
#if CONFIG_RUNTIME_CPU_DETECT
            if (cm->rtcd.flags & HAS_NEON)
#endif
            {
                vp8_pop_neon(dx_store_reg);
            }
#endif
            pbi->common.error.error_code = VPX_CODEC_ERROR;
            pbi->common.error.setjmp = 0;
            return -1;
        }

        if(pbi->common.filter_level)
        {
            struct vpx_usec_timer lpftimer;
            vpx_usec_timer_start(&lpftimer);
            /* Apply the loop filter if appropriate. */

            vp8_loop_filter_frame(cm, &pbi->mb, cm->filter_level);

            vpx_usec_timer_mark(&lpftimer);
            pbi->time_loop_filtering += vpx_usec_timer_elapsed(&lpftimer);

            cm->last_frame_type = cm->frame_type;
            cm->last_filter_type = cm->filter_type;
            cm->last_sharpness_level = cm->sharpness_level;
        }
        vp8_yv12_extend_frame_borders_ptr(cm->frame_to_show);
    }

<<<<<<< HEAD
#if 0
    /* DEBUG code */
    /*vp8_recon_write_yuv_frame("recon.yuv", cm->frame_to_show);*/
    vp8_recon_write_yuv_frame("recon.yuv", cm->frame_to_show);

    if (cm->current_video_frame <= 5)
        write_dx_frame_to_file(cm->frame_to_show, cm->current_video_frame);
#endif
=======
>>>>>>> edfc93ae

    vp8_clear_system_state();

    vpx_usec_timer_mark(&timer);
    pbi->decode_microseconds = vpx_usec_timer_elapsed(&timer);

    pbi->time_decoding += pbi->decode_microseconds;

    /*vp8_print_modes_and_motion_vectors( cm->mi, cm->mb_rows,cm->mb_cols, cm->current_video_frame);*/

    if (cm->show_frame)
        cm->current_video_frame++;

    pbi->ready_for_new_data = 0;
    pbi->last_time_stamp = time_stamp;

#if 0
    {
        int i;
        INT64 earliest_time = pbi->dr[0].time_stamp;
        INT64 latest_time = pbi->dr[0].time_stamp;
        INT64 time_diff = 0;
        int bytes = 0;

        pbi->dr[pbi->common.current_video_frame&0xf].size = pbi->bc.pos + pbi->bc2.pos + 4;;
        pbi->dr[pbi->common.current_video_frame&0xf].time_stamp = time_stamp;

        for (i = 0; i < 16; i++)
        {

            bytes += pbi->dr[i].size;

            if (pbi->dr[i].time_stamp < earliest_time)
                earliest_time = pbi->dr[i].time_stamp;

            if (pbi->dr[i].time_stamp > latest_time)
                latest_time = pbi->dr[i].time_stamp;
        }

        time_diff = latest_time - earliest_time;

        if (time_diff > 0)
        {
            pbi->common.bitrate = 80000.00 * bytes / time_diff  ;
            pbi->common.framerate = 160000000.00 / time_diff ;
        }

    }
#endif

#if HAVE_ARMV7
#if CONFIG_RUNTIME_CPU_DETECT
    if (cm->rtcd.flags & HAS_NEON)
#endif
    {
        vp8_pop_neon(dx_store_reg);
    }
#endif
    pbi->common.error.setjmp = 0;
    return retcode;
}
int vp8dx_get_raw_frame(VP8D_PTR ptr, YV12_BUFFER_CONFIG *sd, INT64 *time_stamp, INT64 *time_end_stamp, vp8_ppflags_t *flags)
{
    int ret = -1;
    VP8D_COMP *pbi = (VP8D_COMP *) ptr;

    if (pbi->ready_for_new_data == 1)
        return ret;

    /* ie no raw frame to show!!! */
    if (pbi->common.show_frame == 0)
        return ret;

    pbi->ready_for_new_data = 1;
    *time_stamp = pbi->last_time_stamp;
    *time_end_stamp = 0;

    sd->clrtype = pbi->common.clr_type;
#if CONFIG_POSTPROC
    ret = vp8_post_proc_frame(&pbi->common, sd, flags);
#else

    if (pbi->common.frame_to_show)
    {
        *sd = *pbi->common.frame_to_show;
        sd->y_width = pbi->common.Width;
        sd->y_height = pbi->common.Height;
        sd->uv_height = pbi->common.Height / 2;
        ret = 0;
    }
    else
    {
        ret = -1;
    }

#endif /*!CONFIG_POSTPROC*/
    vp8_clear_system_state();
    return ret;
}<|MERGE_RESOLUTION|>--- conflicted
+++ resolved
@@ -398,17 +398,8 @@
         vp8_yv12_extend_frame_borders_ptr(cm->frame_to_show);
     }
 
-<<<<<<< HEAD
-#if 0
-    /* DEBUG code */
-    /*vp8_recon_write_yuv_frame("recon.yuv", cm->frame_to_show);*/
     vp8_recon_write_yuv_frame("recon.yuv", cm->frame_to_show);
 
-    if (cm->current_video_frame <= 5)
-        write_dx_frame_to_file(cm->frame_to_show, cm->current_video_frame);
-#endif
-=======
->>>>>>> edfc93ae
 
     vp8_clear_system_state();
 
